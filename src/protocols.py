--- conflicted
+++ resolved
@@ -121,7 +121,6 @@
         return memory.direct_receiver and memory.direct_receiver.receiver.owner.name == self.middle
 
     def init(self):
-<<<<<<< HEAD
         print("EG protocol init on node {}".format(self.own.name))
         assert ((self.middles[0] == self.own.name and len(self.others) == 2) or
                 (self.middles[0] != self.own.name and len(self.others) == len(self.middles)))
@@ -166,54 +165,10 @@
         
         if not self.running and self.is_start:
             self.start()
-=======
-        # Node is either middle node or end node
-        assert ((self.middle == self.own.name and len(self.others) == 2) or
-                (self.middle != self.own.name and len(self.others) == 1))
-        if self.middle != self.own.name:
-            self.frequency = self.own.components["MemoryArray"].max_frequency
-            # TEMPORARY: set all memories for entanglement generation
-            for i, memory in enumerate(self.own.components["MemoryArray"]):
-                if self.memory_belong_protocol(memory):
-                    self.memories.append(i)
-
-
-    def remove_expired_memory(self):
-        while self.waiting_bsm and self.waiting_bsm[0][0] < self.own.timeline.now() - self.own.cchannels[self.middle].delay * 2:
-            waiting = self.waiting_bsm.pop(0)
-            self.memories.append(waiting[1])
-
-        if self.emit_num == 0 and self.own.name < self.others[0] and not self.wait_start and self.memories:
-            self.wait_start = True
-            self.start()
-
-    def start(self):
-        if self.middle == self.own.name or self.own.name >= self.others[0]:
-            return
-        self.wait_start = True
-        assert self.middle != self.own.name
-        assert len(self.memories) > 0
-        self.cc_delay = round(self.own.cchannels[self.others[0]].delay)
-        qchannel = self.own.qchannels[self.middle]
-        self.qc_delay = round(qchannel.distance / qchannel.light_speed)
-
-        self.remove_expired_memory()
-        self.emit_num = len(self.memories)
-
-        msg_type = "NEGOTIATE"
-        self.start_time = int(max(self.end_time, self.own.timeline.now()) + self.cc_delay * 2 + self.offset)
-        msg = "EntanglementGeneration {} {} {} {} {}".format(msg_type,
-                                                             self.qc_delay,
-                                                             self.frequency,
-                                                             self.emit_num,
-                                                             self.start_time)
-        self.own.send_message(self.others[0], msg, 1)
->>>>>>> f86b2683
 
     def pop(self, info_type, **kwargs):
         if info_type == "BSM_res":
             res = kwargs.get("res")
-<<<<<<< HEAD
             time = kwargs.get("time")
             resolution = self.own.components["BSM"].resolution
             message = "EntanglementGeneration MEAS_RES {} {} {}".format(res, time, resolution)
@@ -222,44 +177,6 @@
 
         else:
             raise Exception("invalid info type {} popped to EntanglementGeneration on node {}".format(info_type, self.own.name))
-=======
-            cur_time = kwargs.get("time")
-            assert all(cur_time == result[0] for result in self.results)
-            self.results.append([cur_time, res])
-            if len(self.results) == 1:
-                process = Process(self, "pop", ["SEND_TRIGGER"])
-                event = Event(self.own.timeline.now() + 1, process)
-                self.own.timeline.schedule(event)
-
-        elif info_type == "SEND_TRIGGER":
-            if len(self.results) == 1:
-                resolution = self.own.components["BSM"].detectors[0].time_resolution
-                assert resolution > 0
-                msg = "EntanglementGeneration MEAS_RES {} {} {}".format(self.results[0][0],
-                                                                        self.results[0][1],
-                                                                        resolution)
-                self.own.send_message(self.others[0], msg, 1)
-                self.own.send_message(self.others[1], msg, 1)
-            elif len(self.results) == 2:
-                pass
-            else:
-                raise Exception("receive more than two BSM result at the same time")
-            self.results = []
-        else:
-            raise Exception("EntanglementGeneration protocol gets unknown type of message: ", info_type, kwargs)
-
-    def push(self, **kwargs):
-        index = kwargs["index"]
-        memory = self.own.components["MemoryArray"][index]
-        if not self.memory_belong_protocol(memory):
-            return
-
-        assert index not in self.memories
-        self.memories.append(index)
-        if self.emit_num == 0 and self.own.name < self.others[0] and not self.wait_start:
-            self.wait_start = True
-            self.start()
->>>>>>> f86b2683
 
     def start(self):
         assert self.own.name != self.middles[0], "EntanglementGeneration.start() called on middle node"
@@ -283,7 +200,6 @@
                                                                          len(self.memory_indices[another_index]))
             self.own.send_message(self.others[another_index], message)
 
-<<<<<<< HEAD
         else:
             print("EG protocol end on node", self.own.name)
             self.running = False
@@ -312,11 +228,6 @@
             self.memory_stage[another_index][i] = 0
             self.bsm_res[another_index][i] = -1
             self.memory_array[memory_index].reset()
-=======
-    def send_entangled_memory_id(self, time, memory_id):
-        msg = "EntanglementGeneration ENT_MEMO {} {}".format(time, memory_id)
-        self.own.send_message(self.others[0], msg, priority=1)
->>>>>>> f86b2683
 
     def received_message(self, src: str, msg: List[str]):
         # print(self.own.timeline.now(), self.own.name, src, msg)
@@ -327,7 +238,6 @@
         msg_type = msg[0]
 
         if msg_type == "NEGOTIATE":
-<<<<<<< HEAD
             another_delay = int(msg[1])
             another_frequency = float(msg[2])
             another_mem_num = int(msg[3])
@@ -365,36 +275,6 @@
                                                                                 another_start_time,
                                                                                 quantum_delay)
             self.own.send_message(src, message)
-=======
-            another_qc_delay = int(msg[1])
-            another_frequency = int(msg[2])
-            another_emit_num = int(msg[3])
-            another_start_time = int(msg[4])
-
-            qchannel = self.own.qchannels[self.middle]
-            self.qc_delay = round(qchannel.distance / qchannel.light_speed)
-            self.start_time = another_start_time + another_qc_delay - self.qc_delay
-            assert self.start_time >= self.own.timeline.now()
-
-            self.another_qc_delay = another_qc_delay
-            self.frequency = min(self.frequency, another_frequency)
-
-            self.remove_expired_memory()
-            self.emit_num = min(len(self.memories), another_emit_num)
-
-            # response message
-            msg_type = "NEGOTIATE_ACK"
-            msg = "EntanglementGeneration {} {} {} {} {}".format(msg_type,
-                                                                 self.qc_delay,
-                                                                 self.frequency,
-                                                                 self.emit_num,
-                                                                 self.start_time)
-            self.own.send_message(self.others[0], msg, priority=1)
-
-            # schedule write operation
-            if self.emit_num > 0:
-                self.schedule_write(self.start_time)
->>>>>>> f86b2683
 
         elif msg_type == "NEGOTIATE_ACK":
             another_index = self.others.index(src)
