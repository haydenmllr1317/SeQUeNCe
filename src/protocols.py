from abc import ABC, abstractmethod
from typing import List
from random import random

from topology import Node


class Protocol(ABC):

    def __init__(self, own: Node):
        self.upper_protocols = []
        self.lower_protocols = []
        self.own = own

    @abstractmethod
    def pop(self):
        '''
        information generated in current protocol is poped to
        all its parents protocols
        '''
        pass

    @abstractmethod
    def push(self):
        '''
        information generated in current protocol is pushed to
        all its child protocols
        '''
        pass

    @abstractmethod
    def received_message(self, src: str, msg: List[str]):
        '''
        receive classical message from another node
        '''
        pass

<<<<<<< HEAD
    def _push(self, **kwargs):
        for child in self.lower_protocols:
            child.push(**kwargs)

    def _pop(self, **kwargs):
        for parent in self.upper_protocols:
            parent.pop(**kwargs)
        return

=======
class EntanglementGeneration(Protocol):

    def __init__(self, own, parent_protocols=[], child_protocols=[]):
        Protocol.__init__(own, parent_protocols, child_protocols)

        self.alice_name = ""
        self.bob_name = ""
        self.charlie_name = ""
        self.is_charlie = False
        self.node = None

        self.start_time = 0
        self.quantum_delay = [0, 0]  # Alice, Bob
        self.classical_delay = [0, 0]  # Alice, Bob

    def pop(self):
        pass

    def push(self):
        pass

    def assign_node(self, node):
        self.node = node
        if self.is_charlie:
            self.classical_delay[0] = node.cchannels.get(self.alice_name).delay
            self.classical_delay[1] = node.cchannels.get(self.bob_name).delay
            
            qchannel_a = node.qchannels.get(self.alice_name)
            qchannel_b = node.qchannels.get(self.bob_name)
            self.quantum_delay[0] = int(round(qchannel_a.distance / qchannel_a.light_speed))
            self.quantum_delay[1] = int(round(qchannel_b.distance / qchannel_b.light_speed))

    def start(self):
        pass
>>>>>>> 5084f51e

class BBPSSW(Protocol):
    '''
    BBPSSW use PING, PONG message to exchange classical information
    PING message is composed by five parts:
        1. Type of message: PING
        2. The index number of operated purification: integer
        3. Memory id of kept memory on message receiver: integer
        4. Memory id of measured memory on message receiver: integer
        5. Memory id of kept memory on message sender: integer
        6. Memory id of measured memory on message sender: integer
    PONG message is composed by four parts:
        1. Type of message: PONG
        2. The index number of operated purification: integer
        3. Fidelity after purification: float
        4. Memory id of kept memory on message receiver: integer
        5. Memory id of measured memory on message receiver: integer
    ASSUMPTION:
        1. Two nodes receive poped message from bottom layer before receive
           PING / PONG message
        2. Classical message
        3. nodes have different name
    '''

    def __init__(self, own, threshold):
        Protocol.__init__(self, own)
        self.threshold = threshold
        # self.purified_lists :
        # { node name : [ [index of memories after round i purificaiton] ]
        self.purified_lists = {}
        # self.waiting_list:
        # { round of purification : [ set( [ kept memory, measured memory ] ) }
        self.waiting_list = {}

    def pop(self, memory_index: int, another_node: str):
        if another_node not in self.purified_lists:
            self.purified_lists[another_node] = []
        purified_list = self.purified_lists[another_node]
        if len(purified_list) == 0:
            purified_list.append([])

        local_memory = self.own.components['MemoryArray']
        cur_fidelity = local_memory[memory_index].fidelity

        if cur_fidelity < self.threshold:
            purified_list[0].append(memory_index)
        else:
            self._pop(memory_index=memory_index, another_node=another_node)

        if len(purified_list[0]) > 1 and self.own.name > another_node:
            self.start_round(0, another_node)

    def start_round(self, round_id, another_node):
        local_memory = self.own.components['MemoryArray']
        purified_list = self.purified_lists[another_node]
        if round_id not in self.waiting_list:
            self.waiting_list[round_id] = set()
        kept_memo = purified_list[round_id].pop()
        measured_memo = purified_list[round_id].pop()
        assert (local_memory[kept_memo].fidelity ==
                local_memory[measured_memo].fidelity)
        assert (local_memory[kept_memo].fidelity > 0.5)

        another_kept_memo = local_memory[kept_memo].entangled_memory['memo_id']
        another_measured_memo = local_memory[measured_memo].entangled_memory['memo_id']
        self.waiting_list[round_id].add((kept_memo, measured_memo))

        msg = "BBPSSW PING %d %d %d %d %d" % (round_id,
                                              another_kept_memo,
                                              another_measured_memo,
                                              kept_memo,
                                              measured_memo)
        # WARN: wait change of Node.send_message function
        self.own.send_message(dst=another_node, msg=msg)

    def push(self):
        pass

    def received_message(self, src: str, msg: List[str]):
        purified_list = self.purified_lists[src]
        # WARN: wait change of Node.receive_message
        # WARN: assume protocol name is discarded from msg list
        type_index = 0
        msg_type = msg[type_index]
        if msg_type == "PING":
            round_id = int(msg[type_index+1])
            kept_memo = int(msg[type_index+2])
            measured_memo = int(msg[type_index+3])
            fidelity = self.purification(round_id, kept_memo,
                                         measured_memo, purified_list)

            reply = "BBPSSW PONG %d %f %s %s" % (round_id,
                                                 fidelity,
                                                 msg[type_index+4],
                                                 msg[type_index+5])
            # WARN: wait change of Node.send_message function
            self.own.send_message(dst=src, msg=reply)

            if fidelity >= self.threshold:
                self._pop(memory_index=kept_memo, another_node=src)
                purified_list[round_id+1].remove(kept_memo)
        elif msg_type == "PONG":
            round_id = int(msg[type_index+1])
            fidelity = float(msg[type_index+2])
            kept_memo = int(msg[type_index+3])
            measured_memo = int(msg[type_index+4])
            self.update(round_id, fidelity, kept_memo,
                        measured_memo, purified_list)
            if fidelity >= self.threshold:
                self._pop(memory_index=kept_memo, another_node=src)
            if (round_id+1 < len(purified_list) and
                    len(purified_list[round_id+1]) > 1):
                self.start_round(round_id+1, src)
        else:
            raise Exception("BBPSSW protocol receives"
                            "unkown type of message: %s" % str(msg))

    def purification(self,
                     round_id: int,
                     kept_memo: int,
                     measured_memo: int,
                     purified_list: List[List[int]]) -> float:

        local_memory = self.own.components['MemoryArray']
        assert (local_memory[kept_memo].fidelity ==
                local_memory[measured_memo].fidelity)
        assert (local_memory[kept_memo].fidelity > 0.5)
        purified_list[round_id].remove(kept_memo)
        purified_list[round_id].remove(measured_memo)

        fidelity = local_memory[kept_memo].fidelity
        suc_prob = self.success_probability(fidelity)
        if random() < suc_prob:
            fidelity = round(self.improved_fidelity(fidelity), 6)
            local_memory[kept_memo].fidelity = fidelity

            if len(purified_list) <= round_id + 1:
                purified_list.append([])
            purified_list[round_id+1].append(kept_memo)
        else:
            fidelity = 0
            local_memory[kept_memo].fidelity = fidelity
            local_memory[kept_memo].entangled_memory['node_id'] = None
            local_memory[kept_memo].entangled_memory['memo_id'] = None
            self._push(memory_index=kept_memo)

        local_memory[measured_memo].fidelity = 0
        local_memory[measured_memo].entangled_memory['node_id'] = None
        local_memory[measured_memo].entangled_memory['memo_id'] = None
        self._push(memory_index=measured_memo)
        return fidelity

    def update(self, round_id: int,
               fidelity: float, kept_memo: int,
               measured_memo: int, purified_list):

        local_memory = self.own.components['MemoryArray']
        self.waiting_list[round_id].remove((kept_memo, measured_memo))

        local_memory[kept_memo].fidelity = fidelity
        if fidelity == 0:
            local_memory[kept_memo].entangled_memory['node_id'] = None
            local_memory[kept_memo].entangled_memory['memo_id'] = None
            self._push(memory_index=kept_memo)
        elif fidelity < self.threshold:
            if len(purified_list) <= round_id + 1:
                purified_list.append([])
            purified_list[round_id+1].append(kept_memo)

        local_memory[measured_memo].fidelity = 0
        local_memory[measured_memo].entangled_memory['node_id'] = None
        local_memory[measured_memo].entangled_memory['memo_id'] = None
        self._push(memory_index=measured_memo)

    @staticmethod
    def success_probability(F: float) -> float:
        '''
        F is the fidelity of entanglement
        Formula comes from Dur and Briegel (2007) page 14
        '''
        return F**2 + 2*F*(1-F)/3 + 5*((1-F)/3)**2

    @staticmethod
    def improved_fidelity(F: float) -> float:
        '''
        F is the fidelity of entanglement
        Formula comes from Dur and Briegel (2007) formula (18) page 14
        '''
        return (F**2 + ((1-F)/3)**2) / (F**2 + 2*F*(1-F)/3 + 5*((1-F)/3)**2)


if __name__ == "__main__":
    import topology
    import timeline
    from sequence.process import Process
    from sequence.event import Event
    from random import seed

    # two nodes case
    # multiple nodes case
    seed(1)

    # dummy protocol for distribution of direct transmission
    class DummyParent(Protocol):

        def __init__(self, own):
            Protocol.__init__(self, own)
            self.another = ''
            self.counter = 100
            self.multi_nodes = False

        def pop(self, memory_index, another):
            for parent in self.upper_protocols:
                parent.pop(memory_index, another)

        def push(self, **kwargs):
            memory_index = kwargs.get("memory_index")
            local_memory = self.own.components['MemoryArray']
            local_memory[memory_index].fidelity = 0.6
            if self.multi_nodes:
                if self.own.name > self.another and memory_index < 20:
                    local_memory[memory_index].entangled_memory['memo_id'] = memory_index + 20
                elif self.own.name < self.another and memory_index >= 20:
                    local_memory[memory_index].entangled_memory['memo_id'] = memory_index - 20
                else:
                    return
            else:
                local_memory[memory_index].entangled_memory['memo_id'] = memory_index
            local_memory[memory_index].entangled_memory['node_id'] = self.another
            process = Process(self, 'pop', [memory_index, self.another])
            event = Event(self.counter*1e9, process)
            self.own.timeline.schedule(event)
            self.counter += 1

        def received_message(self, src, msg):
            pass

    def two_nodes_test():
        # create timeline
        tl = timeline.Timeline()

        # create nodes alice and bob
        alice = topology.Node("alice", tl)
        bob = topology.Node("bob", tl)

        # create classical channel
        cc = topology.ClassicalChannel("cc", tl, distance=1e3, delay=1e5)
        cc.add_end(alice)
        cc.add_end(bob)
        alice.assign_cchannel(cc)
        bob.assign_cchannel(cc)

        # create memories on nodes
        NUM_MEMORY = 20
        sample_memory = topology.Memory("", tl, fidelity=0.6)
        alice_memo_array = topology.MemoryArray("alice memory array",
                                                tl, num_memories=NUM_MEMORY,
                                                sample_memory=sample_memory)
        bob_memo_array = topology.MemoryArray("bob memory array",
                                              tl, num_memories=NUM_MEMORY,
                                              sample_memory=sample_memory)
        alice.components['MemoryArray'] = alice_memo_array
        bob.components['MemoryArray'] = bob_memo_array

        # create alice protocol stack
        dummyA = DummyParent(alice)
        dummyA.another = 'bob'
        bbpsswA = BBPSSW(alice, threshold=0.9)
        dummyA.upper_protocols.append(bbpsswA)
        bbpsswA.lower_protocols.append(dummyA)
        alice.protocols.append(dummyA)
        alice.protocols.append(bbpsswA)

        # create bob protocol stack
        dummyB = DummyParent(bob)
        dummyB.another = 'alice'
        bbpsswB = BBPSSW(bob, threshold=0.9)
        dummyB.upper_protocols.append(bbpsswB)
        bbpsswB.lower_protocols.append(dummyB)
        bob.protocols.append(dummyB)
        bob.protocols.append(bbpsswB)

        # schedule events
        for i in range(NUM_MEMORY):
            alice_memo_array[i].entangled_memory = {'node_id': 'bob', 'memo_id': i}
            bob_memo_array[i].entangled_memory = {'node_id': 'alice', 'memo_id': i}
            e = Event(i*(1e5), Process(dummyA, "pop", [i, "bob"]))
            tl.schedule(e)
            e = Event(i*(1e5), Process(dummyB, "pop", [i, "alice"]))
            tl.schedule(e)

        # start simulation
        tl.init()
        tl.run()

        def print_memory(memoryArray):
            for i, memory in enumerate(memoryArray):
                print(i, memoryArray[i].entangled_memory, memory.fidelity)

        print('alice memory')
        print_memory(alice_memo_array)
        print('bob memory')
        print_memory(bob_memo_array)

    def multi_nodes_test(n: int):
        # create timeline
        tl = timeline.Timeline()

        # create nodes
        nodes = []
        for i in range(n):
            node = topology.Node("node %d" % i, tl)
            nodes.append(node)

        # create classical channel
        for i in range(n-1):
            cc = topology.ClassicalChannel("cc1", tl, distance=1e3, delay=1e5)
            cc.add_end(nodes[i])
            cc.add_end(nodes[i+1])
            nodes[i].assign_cchannel(cc)
            nodes[i+1].assign_cchannel(cc)

        # create memories on nodes
        NUM_MEMORY = 40
        sample_memory = topology.Memory("", tl, fidelity=0.6)
        for node in nodes:
            memory = topology.MemoryArray("%s memory array" % node.name,
                                          tl, num_memories=NUM_MEMORY,
                                          sample_memory=sample_memory)
            node.components['MemoryArray'] = memory

        # create protocol stack
        dummys = []
        for i, node in enumerate(nodes):
            bbpssw = BBPSSW(node, threshold=0.9)
            if i > 0:
                dummy = DummyParent(node)
                dummy.multi_nodes = True
                dummy.another = "node %d" % (i-1)
                dummy.upper_protocols.append(bbpssw)
                bbpssw.lower_protocols.append(dummy)
                node.protocols.append(dummy)
                dummys.append(dummy)
            if i < len(nodes)-1:
                dummy = DummyParent(node)
                dummy.multi_nodes = True
                dummy.another = "node %d" % (i+1)
                dummy.upper_protocols.append(bbpssw)
                bbpssw.lower_protocols.append(dummy)
                node.protocols.append(dummy)
                dummys.append(dummy)

            node.protocols.append(bbpssw)

        # create entanglement
        for i in range(n-1):
            memo1 = nodes[i].components['MemoryArray']
            memo2 = nodes[i+1].components['MemoryArray']
            for j in range(int(NUM_MEMORY/2)):
                memo1[j+int(NUM_MEMORY/2)].entangled_memory = {'node_id': 'node %d' % (i+1), 'memo_id': j}
                memo2[j].entangled_memory = {'node_id': 'node %d' % i, 'memo_id': j+int(NUM_MEMORY/2)}

        # schedule events
        counter = 0
        for i in range(0, len(dummys), 2):
            dummy1 = dummys[i]
            dummy2 = dummys[i+1]
            for j in range(int(NUM_MEMORY/2)):
                e = Event(counter*(1e5), Process(dummy1, "pop", [j+int(NUM_MEMORY/2), dummy2.own.name]))
                tl.schedule(e)
                e = Event(counter*(1e5), Process(dummy2, "pop", [j, dummy1.own.name]))
                tl.schedule(e)
                counter += 1

        # start simulation
        tl.init()
        tl.run()

        def print_memory(memoryArray):
            for i, memory in enumerate(memoryArray):
                print(i, memoryArray[i].entangled_memory, memory.fidelity)

        for node in nodes:
            memory = node.components['MemoryArray']
            print(node.name)
            print_memory(memory)

    # two_nodes_test()
    multi_nodes_test(3)<|MERGE_RESOLUTION|>--- conflicted
+++ resolved
@@ -35,7 +35,6 @@
         '''
         pass
 
-<<<<<<< HEAD
     def _push(self, **kwargs):
         for child in self.lower_protocols:
             child.push(**kwargs)
@@ -45,7 +44,7 @@
             parent.pop(**kwargs)
         return
 
-=======
+
 class EntanglementGeneration(Protocol):
 
     def __init__(self, own, parent_protocols=[], child_protocols=[]):
@@ -72,7 +71,7 @@
         if self.is_charlie:
             self.classical_delay[0] = node.cchannels.get(self.alice_name).delay
             self.classical_delay[1] = node.cchannels.get(self.bob_name).delay
-            
+
             qchannel_a = node.qchannels.get(self.alice_name)
             qchannel_b = node.qchannels.get(self.bob_name)
             self.quantum_delay[0] = int(round(qchannel_a.distance / qchannel_a.light_speed))
@@ -80,7 +79,7 @@
 
     def start(self):
         pass
->>>>>>> 5084f51e
+
 
 class BBPSSW(Protocol):
     '''
@@ -405,11 +404,11 @@
 
         # create memories on nodes
         NUM_MEMORY = 40
-        sample_memory = topology.Memory("", tl, fidelity=0.6)
+        memory_params = {"fidelity": 0.6}
         for node in nodes:
             memory = topology.MemoryArray("%s memory array" % node.name,
                                           tl, num_memories=NUM_MEMORY,
-                                          sample_memory=sample_memory)
+                                          memory_params=memory_params)
             node.components['MemoryArray'] = memory
 
         # create protocol stack
