{
	Topo: './test_configures/topo/one_way_topo.json5',
	Actions : [
		{
			start_time : 0,								// ps
			actor : "sender",				            // node_name.device_name
			action : "send_photon",						// function name
			params : [1000000000000], 					// ps
            priority : 10                               // higher value lower priority
		}
	],
<<<<<<< HEAD
	Metrics : ['photon_count_rate', 'bit_errors_rate'],	// list of metrics name
    random_seed : 1
=======
	Metrics : ['sender.lightsource.get_photon_count', 'receiver.get_photon_count']	// list of metrics name
	//Metrics : ['photon_count_rate', 'bit_errors_rate']	
>>>>>>> a5731dc4
}<|MERGE_RESOLUTION|>--- conflicted
+++ resolved
@@ -3,17 +3,13 @@
 	Actions : [
 		{
 			start_time : 0,								// ps
-			actor : "sender",				            // node_name.device_name
-			action : "send_photon",						// function name
+			actor : "sender.lightsource",				            // node_name.device_name
+			action : "emit",						// function name
 			params : [1000000000000], 					// ps
             priority : 10                               // higher value lower priority
 		}
 	],
-<<<<<<< HEAD
-	Metrics : ['photon_count_rate', 'bit_errors_rate'],	// list of metrics name
+	Metrics : ['sender.lightsource.photon_counter', 'receiver.detector.photon_counter'],	// list of metrics name
+	//Metrics : ['photon_count_rate', 'bit_errors_rate']	
     random_seed : 1
-=======
-	Metrics : ['sender.lightsource.get_photon_count', 'receiver.get_photon_count']	// list of metrics name
-	//Metrics : ['photon_count_rate', 'bit_errors_rate']	
->>>>>>> a5731dc4
 }