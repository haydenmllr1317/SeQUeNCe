"""Definition of rule manager.

This module defines the rule manager, which is used by the resource manager to instantiate and control entanglement protocols.
This is achieved through rules (also defined in this module), which if met define a set of actions to take.
"""

from typing import Callable, TYPE_CHECKING, List, Tuple, Any, Dict
from ..utils import log
if TYPE_CHECKING:
    from ..entanglement_management.entanglement_protocol import EntanglementProtocol, Protocol
    from .memory_manager import MemoryInfo, MemoryManager
    from .resource_manager import ResourceManager
    from ..network_management.reservation import Reservation


ActionFunc = Callable[[List["MemoryInfo"], Dict[str, Any]],
                      Tuple["EntanglementProtocol", List["str"],
                            List[Callable[["EntanglementProtocol"], bool]]]]

ConditionFunc = Callable[["MemoryInfo", "MemoryManager", Dict[str, Any]],
                         List["MemoryInfo"]],

Arguments = Dict[str, Any]


class RuleManager:
    """Class to manage and follow installed rules.

    The RuleManager checks available rules when the state of a memory is updated.
    Rules that are met have their action executed by the rule manager.

    Attributes:
        rules (List[Rules]): List of installed rules.
        resource_manager (ResourceManager): reference to the resource manager using this rule manager.
    """

    def __init__(self):
        """Constructor for rule manager class."""

        self.rules = []
        self.resource_manager = None

    def set_resource_manager(self, resource_manager: "ResourceManager"):
        """Method to set overseeing resource manager.

        Args:
            resource_manager (ResourceManager): resource manager to attach to.
        """

        self.resource_manager = resource_manager

    def load(self, rule: "Rule") -> bool:
        """Method to load rule into ruleset.

        Tries to insert rule into internal `rules` list based on priority.

        Args:
            rule (Rule): rule to insert.

        Returns:
            bool: success of rule insertion.
        """

        # binary search for inserting rule
        rule.set_rule_manager(self)
        left, right = 0, len(self.rules) - 1
        while left <= right:
            mid = (left + right) // 2
            if self.rules[mid].priority < rule.priority:
                left = mid + 1
            else:
                right = mid - 1
        self.rules.insert(left, rule)
        return True

    def expire(self, rule: "Rule") -> List["EntanglementProtocol"]:
        """Method to remove expired protocol.

        Args:
            rule (Rule): rule to remove.

        Returns:
            List[EntanglementProtocol]: list of protocols created by rule (if any).
        """

        self.rules.remove(rule)
        return rule.protocols

    def get_memory_manager(self):
        return self.resource_manager.get_memory_manager()

    def send_request(self, protocol, req_dst, req_condition_func, req_args):
<<<<<<< HEAD
        log.logger.info('Rule manager send request for protocol {} to {}'.format(protocol.name, req_dst))
=======
        log.logger.info(
            'Rule manager send request for protocol {} to {}'.format(
                protocol.name, req_dst))
>>>>>>> 8b1c7b23
        return self.resource_manager.send_request(protocol, req_dst,
                                                  req_condition_func, req_args)

    def __len__(self):
        return len(self.rules)

    def __getitem__(self, item):
        return self.rules[item]


<<<<<<< HEAD
class Rule:
=======
ActionFunc = Callable[[List["MemoryInfo"], Dict[str, Any]],
                      Tuple["EntanglementProtocol", List["str"],
                            List[Callable[["EntanglementProtocol"], bool]]]]

ConditionFunc = Callable[["MemoryInfo", "MemoryManager", Dict[str, Any]],
                         List["MemoryInfo"]],

Arguments = Dict[str, Any]


class Rule():
>>>>>>> 8b1c7b23
    """Definition of rule for the rule manager.

    Rule objects are installed on and interacted with by the rule manager.

    Attributes:
        priority (int): priority of the rule, used as a tiebreaker when conditions of multiple rules are met.
        action (Callable[[List["MemoryInfo"]], Tuple["Protocol", List["str"], List[Callable[["Protocol"], bool]]]]):
            action to take when rule condition is met.
        condition (Callable[["MemoryInfo", "MemoryManager"], List["MemoryInfo"]]): condition required by rule.
        protocols (List[Protocols]): protocols created by rule.
        rule_manager (RuleManager): reference to rule manager object where rule is installed.
        reservation (Reservation): associated reservation.
    """

    def __init__(self, priority: int, action: ActionFunc, condition: ConditionFunc,
                 action_args: Arguments, condition_args: Arguments):
        """Constructor for rule class."""

        self.priority: int = priority
        self.action: ActionFunc = action
        self.action_args: Arguments = action_args
        self.condition: ConditionFunc = condition
        self.condition_args: Arguments = condition_args
        self.protocols: List[EntanglementProtocol] = []
        self.rule_manager = None
        self.reservation = None

    def set_rule_manager(self, rule_manager: "RuleManager") -> None:
        """Method to assign rule to a rule manager.

        Args:
            rule_manager (RuleManager): manager to assign.
        """

        self.rule_manager = rule_manager

    def do(self, memories_info: List["MemoryInfo"]) -> None:
        """Method to perform rule activation and send requirements to other nodes.

        Args:
            memories_info (List[MemoryInfo]): list of memory infos for memories meeting requirements.
        """

<<<<<<< HEAD
        protocol, req_dsts, req_condition_funcs, req_args = self.action(memories_info, self.action_args)
=======
        protocol, req_dsts, req_condition_funcs, req_args = self.action(
            memories_info, self.action_args)
>>>>>>> 8b1c7b23
        log.logger.info('Rule generates protocol {}'.format(protocol.name))

        protocol.rule = self
        self.protocols.append(protocol)
        for info in memories_info:
            info.memory.detach(info.memory.memory_array)
            info.memory.attach(protocol)
<<<<<<< HEAD
        for dst, req_func, args in zip(req_dsts, req_condition_funcs, req_args):
=======
        for dst, req_func, args in zip(req_dsts,
                                       req_condition_funcs,
                                       req_args):
>>>>>>> 8b1c7b23
            self.rule_manager.send_request(protocol, dst, req_func, args)

    def is_valid(self, memory_info: "MemoryInfo") -> List["MemoryInfo"]:
        """Method to check for memories meeting condition.

        Args:
            memory_info (MemoryInfo): memory info object to test.

        Returns:
            List[memory_info]: list of memory info objects meeting requirements of rule.
        """

        manager = self.rule_manager.get_memory_manager()
        return self.condition(memory_info, manager, self.condition_args)

    def set_reservation(self, reservation: "Reservation") -> None:
        self.reservation = reservation

    def get_reservation(self) -> "Reservation":
        return self.reservation<|MERGE_RESOLUTION|>--- conflicted
+++ resolved
@@ -7,7 +7,7 @@
 from typing import Callable, TYPE_CHECKING, List, Tuple, Any, Dict
 from ..utils import log
 if TYPE_CHECKING:
-    from ..entanglement_management.entanglement_protocol import EntanglementProtocol, Protocol
+    from ..entanglement_management.entanglement_protocol import EntanglementProtocol
     from .memory_manager import MemoryInfo, MemoryManager
     from .resource_manager import ResourceManager
     from ..network_management.reservation import Reservation
@@ -90,13 +90,7 @@
         return self.resource_manager.get_memory_manager()
 
     def send_request(self, protocol, req_dst, req_condition_func, req_args):
-<<<<<<< HEAD
         log.logger.info('Rule manager send request for protocol {} to {}'.format(protocol.name, req_dst))
-=======
-        log.logger.info(
-            'Rule manager send request for protocol {} to {}'.format(
-                protocol.name, req_dst))
->>>>>>> 8b1c7b23
         return self.resource_manager.send_request(protocol, req_dst,
                                                   req_condition_func, req_args)
 
@@ -107,21 +101,7 @@
         return self.rules[item]
 
 
-<<<<<<< HEAD
 class Rule:
-=======
-ActionFunc = Callable[[List["MemoryInfo"], Dict[str, Any]],
-                      Tuple["EntanglementProtocol", List["str"],
-                            List[Callable[["EntanglementProtocol"], bool]]]]
-
-ConditionFunc = Callable[["MemoryInfo", "MemoryManager", Dict[str, Any]],
-                         List["MemoryInfo"]],
-
-Arguments = Dict[str, Any]
-
-
-class Rule():
->>>>>>> 8b1c7b23
     """Definition of rule for the rule manager.
 
     Rule objects are installed on and interacted with by the rule manager.
@@ -165,12 +145,8 @@
             memories_info (List[MemoryInfo]): list of memory infos for memories meeting requirements.
         """
 
-<<<<<<< HEAD
-        protocol, req_dsts, req_condition_funcs, req_args = self.action(memories_info, self.action_args)
-=======
         protocol, req_dsts, req_condition_funcs, req_args = self.action(
             memories_info, self.action_args)
->>>>>>> 8b1c7b23
         log.logger.info('Rule generates protocol {}'.format(protocol.name))
 
         protocol.rule = self
@@ -178,13 +154,7 @@
         for info in memories_info:
             info.memory.detach(info.memory.memory_array)
             info.memory.attach(protocol)
-<<<<<<< HEAD
         for dst, req_func, args in zip(req_dsts, req_condition_funcs, req_args):
-=======
-        for dst, req_func, args in zip(req_dsts,
-                                       req_condition_funcs,
-                                       req_args):
->>>>>>> 8b1c7b23
             self.rule_manager.send_request(protocol, dst, req_func, args)
 
     def is_valid(self, memory_info: "MemoryInfo") -> List["MemoryInfo"]:
