<<<<<<< HEAD
__all__ = ['encoding', 'quantum_state', 'log']
=======
__all__ = "encoding", "quantum_state", "log", "phold"

>>>>>>> d63a0ec7

def __dir__():
    return sorted(__all__)<|MERGE_RESOLUTION|>--- conflicted
+++ resolved
@@ -1,9 +1,4 @@
-<<<<<<< HEAD
-__all__ = ['encoding', 'quantum_state', 'log']
-=======
-__all__ = "encoding", "quantum_state", "log", "phold"
-
->>>>>>> d63a0ec7
+__all__ = ["encoding", "quantum_state", "log", "phold"]
 
 def __dir__():
     return sorted(__all__)