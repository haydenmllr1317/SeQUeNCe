--- conflicted
+++ resolved
@@ -334,11 +334,7 @@
         self.accepted_reservations = []
 
     def push(self, responder: str, start_time: int, end_time: int, memory_size: int, target_fidelity: float,
-<<<<<<< HEAD
              entanglement_number: int = 1, identity: int = 0):
-=======
-                   entanglement_number: int = 1, identity: int = 0):
->>>>>>> 63a7a094
         """Method to receive reservation requests from higher level protocol.
 
         Will evaluate request and determine if node can meet it.
@@ -625,22 +621,14 @@
         self.memory_size = memory_size
         self.fidelity = fidelity
         self.entanglement_number = entanglement_number
-<<<<<<< HEAD
-        self.id = identity
-=======
         self.identity = identity
->>>>>>> 63a7a094
         self.path = []
         assert self.start_time < self.end_time
         assert self.memory_size > 0
 
     def __str__(self) -> str:
         s = "|initiator={}; responder={}; start_time={:,}; end_time={:,}; memory_size={}; target_fidelity={}; entanglement_number={}; identity={}|".format(
-<<<<<<< HEAD
-              self.initiator, self.responder, int(self.start_time), int(self.end_time), self.memory_size, self.fidelity, self.entanglement_number, self.id)
-=======
               self.initiator, self.responder, int(self.start_time), int(self.end_time), self.memory_size, self.fidelity, self.entanglement_number, self.identity)
->>>>>>> 63a7a094
         return s
 
     def __repr__(self) -> str:
